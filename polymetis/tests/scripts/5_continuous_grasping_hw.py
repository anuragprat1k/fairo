--- conflicted
+++ resolved
@@ -60,13 +60,8 @@
         joint_pos_current = self.arm.get_joint_angles()
         policy = toco.policies.CartesianImpedanceControl(
             joint_pos_current=joint_pos_current,
-<<<<<<< HEAD
-            Kp=KP_DEFAULT,
-            Kd=KD_DEFAULT,
-=======
             Kp=torch.Tensor(self.arm.metadata.Kx_default),
             Kd=torch.Tensor(self.arm.metadata.Kxd_default),
->>>>>>> 1a23ca52
             robot_model=self.arm.robot_model,
         )
         self.arm.send_torch_policy(policy, blocking=False)
@@ -75,19 +70,11 @@
         # Plan trajectory
         pos_curr, quat_curr = self.arm.pose_ee()
         N = int(time_to_go / PLANNER_DT)
-<<<<<<< HEAD
-        plan = toco.modules.CartesianSpaceMinJerkPlanner(
-            start=T.from_rot_xyz(R.from_quat(quat_curr), pos_curr),
-            goal=T.from_rot_xyz(R.from_quat(quat), pos),
-            steps=N,
-            time_to_go=time_to_go,
-=======
         waypoints = toco.planning.generate_cartesian_space_min_jerk(
             start=T.from_rot_xyz(R.from_quat(quat_curr), pos_curr),
             goal=T.from_rot_xyz(R.from_quat(quat), pos),
             time_to_go=time_to_go,
             hz=self.arm.metadata.hz,
->>>>>>> 1a23ca52
         )
 
         # Execute trajectory
@@ -95,13 +82,6 @@
         t_target = t0
         for i in range(N):
             # Update traj
-<<<<<<< HEAD
-            ee_posquat_desired, ee_twist_desired, _ = plan(i)
-            self.arm.update_current_policy(
-                {
-                    "ee_pos_desired": ee_posquat_desired[:3],
-                    "ee_quat_desired": ee_posquat_desired[3:],
-=======
             ee_pos_desired = waypoints[i]["pose"].translation()
             ee_quat_desired = waypoints[i]["pose"].rotation().as_quat()
             # ee_twist_desired = waypoints[i]["twist"]
@@ -109,7 +89,6 @@
                 {
                     "ee_pos_desired": ee_pos_desired,
                     "ee_quat_desired": ee_quat_desired,
->>>>>>> 1a23ca52
                     # "ee_vel_desired": ee_twist_desired[:3],
                     # "ee_rvel_desired": ee_twist_desired[3:],
                 }
