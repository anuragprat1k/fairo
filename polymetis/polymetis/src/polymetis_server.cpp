// Copyright (c) Facebook, Inc. and its affiliates.

// This source code is licensed under the MIT license found in the
// LICENSE file in the root directory of this source tree.
#include <string>

#include "polymetis/polymetis_server.hpp"

PolymetisControllerServerImpl::PolymetisControllerServerImpl() {
  controller_model_buffer_.reserve(MAX_MODEL_BYTES);
  updates_model_buffer_.reserve(MAX_MODEL_BYTES);
}

Status PolymetisControllerServerImpl::GetRobotState(ServerContext *context,
                                                    const Empty *,
                                                    RobotState *robot_state) {
  *robot_state = *robot_state_buffer_.get(robot_state_buffer_.size() - 1);
  return Status::OK;
}

Status PolymetisControllerServerImpl::GetRobotClientMetadata(
    ServerContext *context, const Empty *, RobotClientMetadata *metadata) {
  if (!validRobotContext()) {
    return Status(
        StatusCode::CANCELLED,
        "Robot context not valid when calling GetRobotClientMetadata!");
  }
  *metadata = robot_client_context_.metadata;
  return Status::OK;
}

Status PolymetisControllerServerImpl::GetRobotStateStream(
    ServerContext *context, const Empty *, ServerWriter<RobotState> *writer) {
  uint i = robot_state_buffer_.size();
  while (!context->IsCancelled()) {
    if (i >= robot_state_buffer_.size()) {
      usleep(SPIN_INTERVAL_USEC);
    } else {
      RobotState *robot_state_ptr = robot_state_buffer_.get(i);
      if (robot_state_ptr != NULL) {
        writer->Write(RobotState(*robot_state_ptr));
      }
      i++;
    }
  }
  return Status::OK;
}

Status PolymetisControllerServerImpl::GetRobotStateLog(
    ServerContext *context, const LogInterval *interval,
    ServerWriter<RobotState> *writer) {
  // Stream until latest if end == -1
  uint end = interval->end();
  if (interval->end() == -1) {
    end = robot_state_buffer_.size() - 1;
  }

  // Stream interval from robot state buffer
  for (uint i = interval->start(); i <= end; i++) {
    RobotState *robot_state_ptr = robot_state_buffer_.get(i);
    if (robot_state_ptr != NULL) {
      writer->Write(RobotState(*robot_state_ptr));
    }

    // Break if request cancelled
    if (context->IsCancelled()) {
      break;
    }
  }
  return Status::OK;
}

void PolymetisControllerServerImpl::InitRobotClient(
    const RobotClientMetadata *robot_client_metadata, Empty *) {
  spdlog::info("==== Initializing new RobotClient... ====");

  num_dofs_ = robot_client_metadata->dof();

  torch_robot_state_ =
      std::unique_ptr<TorchRobotState>(new TorchRobotState(num_dofs_));

  // Load default controller bytes into model buffer
  controller_model_buffer_.clear();
  std::string binary_blob = robot_client_metadata->default_controller();
  for (int i = 0; i < binary_blob.size(); i++) {
    controller_model_buffer_.push_back(binary_blob[i]);
  }

  // Load default controller from model buffer
  try {
<<<<<<< HEAD
    robot_client_context_.default_controller =
        new TorchScriptedController(controller_model_buffer_.data(),
                                    controller_model_buffer_.size(), num_dofs_);
=======
    robot_client_context_.default_controller = new TorchScriptedController(
        controller_model_buffer_.data(), controller_model_buffer_.size(),
        *torch_robot_state_);
>>>>>>> 2c9c1d31
  } catch (const std::exception &e) {
    std::string error_msg =
        "Failed to load default controller: " + std::string(e.what());
    return;
  }

  // Set URDF file of new context
  robot_client_context_.metadata = RobotClientMetadata(*robot_client_metadata);

  // Set last updated timestep of robot client context
  robot_client_context_.last_update_ns = getNanoseconds();

  resetControllerContext();

  spdlog::info("Success.");
}

bool PolymetisControllerServerImpl::validRobotContext() {
  if (robot_client_context_.last_update_ns == 0) {
    return false;
  }
  long int time_since_last_update =
      getNanoseconds() - robot_client_context_.last_update_ns;
  return time_since_last_update < threshold_ns_;
}

void PolymetisControllerServerImpl::resetControllerContext() {
  custom_controller_context_.episode_begin = -1;
  custom_controller_context_.episode_end = -1;
  custom_controller_context_.timestep = 0;
  custom_controller_context_.status = UNINITIALIZED;
}

void PolymetisControllerServerImpl::ControlUpdate(
    const RobotState *robot_state, TorqueCommand *torque_command) {
  // Check if last update is stale
  if (!validRobotContext()) {
    spdlog::warn("Interrupted control update greater than threshold of {} ns. "
                 "Reverting to default controller...",
                 threshold_ns_);
    custom_controller_context_.status = TERMINATING;
  }

  // Parse robot state
  torch_robot_state_->update_state(
      robot_state->timestamp().seconds(), robot_state->timestamp().nanos(),
      std::vector<float>(robot_state->joint_positions().begin(),
                         robot_state->joint_positions().end()),
      std::vector<float>(robot_state->joint_velocities().begin(),
                         robot_state->joint_velocities().end()),
      std::vector<float>(robot_state->motor_torques_measured().begin(),
                         robot_state->motor_torques_measured().end()),
      std::vector<float>(robot_state->motor_torques_external().begin(),
                         robot_state->motor_torques_external().end()));

  // Lock to prevent 1) controller updates while controller is running; 2)
  // external termination during controller selection, which might cause loading
  // of a uninitialized default controller
  custom_controller_context_.controller_mtx.lock();

  // Update episode markers
  if (custom_controller_context_.status == READY) {
    // First step of episode: update episode marker
    custom_controller_context_.episode_begin = robot_state_buffer_.size();
    custom_controller_context_.status = RUNNING;

  } else if (custom_controller_context_.status == TERMINATING) {
    // Last step of episode: update episode marker & reset default controller
    custom_controller_context_.episode_end = robot_state_buffer_.size() - 1;
    custom_controller_context_.status = TERMINATED;

    robot_client_context_.default_controller->reset();

    spdlog::info(
        "Terminating custom controller, switching to default controller.");
  }

  // Select controller
  TorchScriptedController *controller;
  if (custom_controller_context_.status == RUNNING) {
    controller = custom_controller_context_.custom_controller;
  } else {
    controller = robot_client_context_.default_controller;
  }
  std::vector<float> desired_torque;
  try {
    desired_torque = controller->forward(*torch_robot_state_);
  } catch (const std::exception &e) {
    custom_controller_context_.controller_mtx.unlock();
    std::string error_msg =
        "Failed to run controller forward function: " + std::string(e.what());
    spdlog::error(error_msg);
    return;
  }

  // Unlock
  custom_controller_context_.controller_mtx.unlock();
  for (int i = 0; i < num_dofs_; i++) {
    torque_command->set_joint_torques(i, desired_torque[i]);
  }
  setTimestampToNow(torque_command->mutable_timestamp());

  // Record robot state
  RobotState robot_state_copy(*robot_state);
  for (int i = 0; i < num_dofs_; i++) {
    robot_state_copy.add_joint_torques_computed(
        torque_command->joint_torques(i));
  }
  robot_state_buffer_.append(robot_state_copy);

  // Update timestep & check termination
  if (custom_controller_context_.status == RUNNING) {
    custom_controller_context_.timestep++;
    if (controller->is_terminated()) {
      custom_controller_context_.status = TERMINATING;
    }
  }

  robot_client_context_.last_update_ns = getNanoseconds();
}

Status PolymetisControllerServerImpl::SetController(
    ServerContext *context, ServerReader<ControllerChunk> *stream,
    LogInterval *interval) {
  std::lock_guard<std::mutex> service_lock(service_mtx_);

  interval->set_start(-1);
  interval->set_end(-1);

  // Read chunks of the binary serialized controller. The binary messages
  // would be written into the preallocated buffer used for the Torch
  // controllers.
  controller_model_buffer_.clear();
  ControllerChunk chunk;
  while (stream->Read(&chunk)) {
    std::string binary_blob = chunk.torchscript_binary_chunk();
    for (int i = 0; i < binary_blob.size(); i++) {
      controller_model_buffer_.push_back(binary_blob[i]);
    }
  }

  try {
    // Load new controller
<<<<<<< HEAD
    auto new_controller =
        new TorchScriptedController(controller_model_buffer_.data(),
                                    controller_model_buffer_.size(), num_dofs_);
=======
    auto new_controller = new TorchScriptedController(
        controller_model_buffer_.data(), controller_model_buffer_.size(),
        *torch_robot_state_);
>>>>>>> 2c9c1d31

    // Switch in new controller by updating controller context
    custom_controller_context_.controller_mtx.lock();

    resetControllerContext();
    custom_controller_context_.custom_controller = new_controller;
    custom_controller_context_.status = READY;

    custom_controller_context_.controller_mtx.unlock();
    spdlog::info("Loaded new controller.");

  } catch (const std::exception &e) {
    std::string error_msg =
        "Failed to load new controller: " + std::string(e.what());
    spdlog::error(error_msg);
    return Status(StatusCode::CANCELLED, error_msg);
  }

  // Respond with start index
  while (custom_controller_context_.status == READY) {
    usleep(SPIN_INTERVAL_USEC);
  }
  interval->set_start(custom_controller_context_.episode_begin);

  // Return success.
  return Status::OK;
}

Status PolymetisControllerServerImpl::UpdateController(
    ServerContext *context, ServerReader<ControllerChunk> *stream,
    LogInterval *interval) {
  std::lock_guard<std::mutex> service_lock(service_mtx_);

  interval->set_start(-1);
  interval->set_end(-1);

  // Read chunks of the binary serialized controller params container.
  updates_model_buffer_.clear();
  ControllerChunk chunk;
  while (stream->Read(&chunk)) {
    std::string binary_blob = chunk.torchscript_binary_chunk();
    for (int i = 0; i < binary_blob.size(); i++) {
      updates_model_buffer_.push_back(binary_blob[i]);
    }
  }

  // Load param container
  if (!custom_controller_context_.custom_controller->param_dict_load(
          updates_model_buffer_.data(), updates_model_buffer_.size())) {
    std::string error_msg = "Failed to load new controller params.";
    spdlog::error(error_msg);
    return Status(StatusCode::CANCELLED, error_msg);
  }

  // Update controller & set intervals
  if (custom_controller_context_.status == RUNNING) {
    try {
      custom_controller_context_.controller_mtx.lock();
      interval->set_start(robot_state_buffer_.size());
      custom_controller_context_.custom_controller->param_dict_update_module();
      custom_controller_context_.controller_mtx.unlock();

    } catch (const std::exception &e) {
      custom_controller_context_.controller_mtx.unlock();

      std::string error_msg =
          "Failed to update controller: " + std::string(e.what());
      spdlog::error(error_msg);
      return Status(StatusCode::CANCELLED, error_msg);
    }

  } else {
    std::string error_msg =
        "Tried to perform a controller update with no controller running.";
    spdlog::warn(error_msg);
    return Status(StatusCode::CANCELLED, error_msg);
  }

  return Status::OK;
}

Status PolymetisControllerServerImpl::TerminateController(
    ServerContext *context, const Empty *, LogInterval *interval) {
  std::lock_guard<std::mutex> service_lock(service_mtx_);

  interval->set_start(-1);
  interval->set_end(-1);

  if (custom_controller_context_.status == RUNNING) {
    custom_controller_context_.controller_mtx.lock();
    custom_controller_context_.status = TERMINATING;
    custom_controller_context_.controller_mtx.unlock();

    // Respond with start & end index
    while (custom_controller_context_.status == TERMINATING) {
      usleep(SPIN_INTERVAL_USEC);
    }
    interval->set_start(custom_controller_context_.episode_begin);
    interval->set_end(custom_controller_context_.episode_end);

  } else {
    std::string error_msg =
        "Tried to terminate controller with no controller running.";
    spdlog::warn(error_msg);
    return Status(StatusCode::CANCELLED, error_msg);
  }

  return Status::OK;
}

Status PolymetisControllerServerImpl::GetEpisodeInterval(
    ServerContext *context, const Empty *, LogInterval *interval) {
  interval->set_start(-1);
  interval->set_end(-1);

  if (custom_controller_context_.status != UNINITIALIZED) {
    interval->set_start(custom_controller_context_.episode_begin);
    interval->set_end(custom_controller_context_.episode_end);
  }

  return Status::OK;
}<|MERGE_RESOLUTION|>--- conflicted
+++ resolved
@@ -88,15 +88,9 @@
 
   // Load default controller from model buffer
   try {
-<<<<<<< HEAD
-    robot_client_context_.default_controller =
-        new TorchScriptedController(controller_model_buffer_.data(),
-                                    controller_model_buffer_.size(), num_dofs_);
-=======
     robot_client_context_.default_controller = new TorchScriptedController(
         controller_model_buffer_.data(), controller_model_buffer_.size(),
         *torch_robot_state_);
->>>>>>> 2c9c1d31
   } catch (const std::exception &e) {
     std::string error_msg =
         "Failed to load default controller: " + std::string(e.what());
@@ -240,15 +234,9 @@
 
   try {
     // Load new controller
-<<<<<<< HEAD
-    auto new_controller =
-        new TorchScriptedController(controller_model_buffer_.data(),
-                                    controller_model_buffer_.size(), num_dofs_);
-=======
     auto new_controller = new TorchScriptedController(
         controller_model_buffer_.data(), controller_model_buffer_.size(),
         *torch_robot_state_);
->>>>>>> 2c9c1d31
 
     // Switch in new controller by updating controller context
     custom_controller_context_.controller_mtx.lock();
