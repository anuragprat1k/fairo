--- conflicted
+++ resolved
@@ -58,13 +58,8 @@
 
         return state
 
-<<<<<<< HEAD
     def GripperGoto(self, request, context):
-        self.gripper.goto(pos=request.pos, vel=request.vel, force=request.force)
-=======
-    def Goto(self, request, context):
         self.gripper.goto(pos=request.width, vel=request.speed, force=request.force)
->>>>>>> 9f9ec0aa
         self.gripper.sendCommand()
 
         return polymetis_pb2.Empty()
@@ -86,16 +81,7 @@
         )
         self.server.add_insecure_port(self.address)
 
-<<<<<<< HEAD
-    polymetis_pb2_grpc.add_PolymetisControllerServerServicer_to_server(
-        RobotiqGripperServer(comport), server
-    )
-    server.add_insecure_port(f"{ip}:{port}")
-    server.start()
-    server.wait_for_termination()
-=======
     def run(self):
         self.server.start()
         print(f"Robotiq-2F gripper server running at {self.address}.")
-        self.server.wait_for_termination()
->>>>>>> 9f9ec0aa
+        self.server.wait_for_termination()