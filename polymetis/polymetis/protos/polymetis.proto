// Copyright (c) Facebook, Inc. and its affiliates.

// This source code is licensed under the MIT license found in the
// LICENSE file in the root directory of this source tree.
syntax = "proto3";
option cc_enable_arenas = true;
import "google/protobuf/timestamp.proto";

service PolymetisControllerServer {

  /*
  ***** Gripper Methods *****
  */
  rpc GripperGetState(Empty) returns(GripperState) {}
  rpc GripperGoto(GripperCommand) returns(Empty) {}

  /*
  ***** User client methods *****

  These are user-facing methods allowing you to change
  the current controller and get the full robot states.
  */

  // Switch the current controller, and return the log index at start of 
  // controller execution
  rpc SetController(stream ControllerChunk) returns(LogInterval) {}

  // Update the current controller, and return the log index at the point
  // where update takes effect
  rpc UpdateController(stream ControllerChunk) returns(LogInterval) {}

  // Terminate the current controller, and return the log indices at
  // start & end of controller execution
  rpc TerminateController(Empty) returns(LogInterval) {}

  // Get the current robot state
  rpc GetRobotState(Empty) returns(RobotState) {}

  // Get a stream of robot states
  rpc GetRobotStateStream(Empty) returns(stream RobotState) {}

  // Get a stream of past robot states
  rpc GetRobotStateLog(LogInterval) returns(stream RobotState) {}

  // Get the start & end log indices of current controller
  rpc GetEpisodeInterval(Empty) returns(LogInterval) {}

  /*
  ***** Robot client methods *****

  Clients implementing these methods should provide the robot
  environment, e.g. the process which connects to the robot
  hardware or simulation.
  */

  // Send relevant metadata to initialize RobotClient connection
  rpc InitRobotClient(RobotClientMetadata) returns(Empty) {}

  // Compute torque command in response to a robot state.
  rpc ControlUpdate(RobotState) returns(TorqueCommand) {}

  rpc GetRobotClientMetadata(Empty) returns(RobotClientMetadata) {}
}

<<<<<<< HEAD
=======
service GripperServer {
    rpc GetState(Empty) returns(GripperState) {}
    rpc Goto(GripperCommand) returns(Empty) {}
    rpc Grasp(GripperCommand) returns(Empty) {}
}

>>>>>>> 9f9ec0aa
message GripperCommand {
    float width = 1;
    float speed = 2;
    float force = 3;
}

message GripperState {
    google.protobuf.Timestamp timestamp = 1;
    float width = 2;
    float max_width = 3;
    bool is_grasped = 4;
    bool is_moving = 5;
}

message LogInterval {
  int32 start = 1;
  int32 end = 2;
}

message ControllerChunk {
  // A subset of the binary stream which contains
  // the serialized Torchscript module.
  bytes torchscript_binary_chunk = 1;
}

message RobotClientMetadata {
  string urdf_file = 1;
  int32 hz = 2;
  repeated float default_Kq = 3;
  repeated float default_Kqd = 4;
  bytes default_controller = 5;
  int32 dof = 6;
  string ee_link_name = 7;
  int32 ee_link_idx = 8;
  repeated float rest_pose = 9;
  string polymetis_version = 10;
}

message RobotState {
  // Contains the robot state. Fields are optional
  // depending on context. Add to this message to
  // extend for different types of robots/sensors.
  google.protobuf.Timestamp timestamp = 1;
  repeated float joint_positions = 2;
  repeated float joint_velocities = 3;
  repeated float joint_torques_computed = 4;              //Torques received from the controller server (copy of TorqueCommand.joint_torques)
  repeated float prev_joint_torques_computed = 5;         //Torques received from the controller server in the previous timestep
  repeated float prev_joint_torques_computed_safened = 6; //Torques after adding safety mechanisms in the previous timestep
  repeated float motor_torques_measured = 7;              //Measured torque signals from the robot motors
  repeated float motor_torques_external = 8;              //Measured external torques exerted on the robot motors
}

message TorqueCommand {
  // Contains the command sent to the robot.
  google.protobuf.Timestamp timestamp = 1;
  repeated float joint_torques = 2;
}

message Empty {}<|MERGE_RESOLUTION|>--- conflicted
+++ resolved
@@ -13,6 +13,7 @@
   */
   rpc GripperGetState(Empty) returns(GripperState) {}
   rpc GripperGoto(GripperCommand) returns(Empty) {}
+  rpc GripperGrasp(GripperCommand) returns(Empty) {}
 
   /*
   ***** User client methods *****
@@ -62,15 +63,6 @@
   rpc GetRobotClientMetadata(Empty) returns(RobotClientMetadata) {}
 }
 
-<<<<<<< HEAD
-=======
-service GripperServer {
-    rpc GetState(Empty) returns(GripperState) {}
-    rpc Goto(GripperCommand) returns(Empty) {}
-    rpc Grasp(GripperCommand) returns(Empty) {}
-}
-
->>>>>>> 9f9ec0aa
 message GripperCommand {
     float width = 1;
     float speed = 2;
