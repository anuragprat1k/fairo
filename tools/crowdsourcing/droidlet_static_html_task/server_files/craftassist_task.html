<!-- Bootstrap v3.0.3 -->
<link
  rel="stylesheet"
  href="https://stackpath.bootstrapcdn.com/bootstrap/3.3.7/css/bootstrap.min.css"
/>
<script src="https://ajax.googleapis.com/ajax/libs/jquery/3.3.1/jquery.min.js"></script>
<script src="https://maxcdn.bootstrapcdn.com/bootstrap/3.3.7/js/bootstrap.min.js"></script>
<!-- Modal --><!-- MODAL -->

<div
  aria-hidden="true"
  aria-labelledby="exampleModalLabel"
  class="modal fade in"
  id="exampleModal"
  role="dialog"
  tabindex="-1"
>
  <div class="modal-dialog" role="document">
    <div class="modal-content">
      <div class="modal-header">
        <button
          aria-label="Close"
          class="close"
          data-dismiss="modal"
          type="button"
        >
          <span aria-hidden="true"> &times; </span>
        </button>
      </div>

      <div class="modal-body" id="modal">&nbsp;</div>

      <div class="modal-footer">
        <button class="btn btn-primary" id="close-instructions-btn" onclick="recordReadTime()" data-dismiss="modal" type="button" style="display:none">Close</button>
      </div>
    </div>
  </div>
</div>

<!-- Content -->

<section
  class="container"
  id="Other"
  style="
    margin-bottom: 15px;
    padding: 10px;
    font-family: Verdana, Geneva, sans-serif;
    font-size: 0.9em;
  "
>
  <div class="row col-xs-12 col-md-12">
    <!-- Instructions -->
    <div class="panel panel-primary">
      <div class="panel-heading">
<<<<<<< HEAD
        <strong> Instructions </strong>
=======
        <button class="btn btn-primary" type="button" onclick="showHideInstructions()" data-toggle="collapse" data-target="#instructionsWrapper" aria-expanded="false" aria-controls="instructionsWrapper">
          Click here to view/hide instructions
        </button>
>>>>>>> a377248b
      </div>
      <div class="panel-body" id="instructions">
        <p>
            <h1><strong>Interact with an assistant in a 3-D world creative game.</strong></h1>            
            <img src="https://craftassist.s3-us-west-2.amazonaws.com/pubr/voxel_world_agent.png" width="320" height="240">
            <img src="https://craftassist.s3-us-west-2.amazonaws.com/pubr/voxel_2.png" width="320" height="240">
            <img src="https://craftassist.s3-us-west-2.amazonaws.com/pubr/voxel_3.png" width="320" height="240">
            
            <p><b>Imagine you are playing a creative game in a 3-D voxel world and you have access to an assistant (as shown in some screenshots above) that can help you get things done.</b><br />
            <b>Use your imagination and creativity to interact with the assistant. In the setup here, you will be logged in to the voxel world along with the assistant.</b> You can control your position in the 3-D world by clicking on the bottom-left pane and then using the navigation buttons.<br />
            </p>
          
            <p><b style="color: red;">
              IMPORTANT - Please note that you will only get paid if you:
              <ol>
                <li>Click "Start" in the bottom right to begin session.</li>
                <li>Interact with the assistant for the <i>full 5 minutes.</i></li>
                <li>Click on "End" in the bottom right.</li>
                <li>Rate the clarity and usability of the HIT.</li>
                <li>Click on "Submit" button at the bottom.</li>
              </ol>
              Please read these instructions carefully!  You should spend 3 minutes reading and understanding.
            </b></p>
          </div>

            <h5><b style="color:#FF0000;">IMPORTANT: You must click "start" and "end" session in the bottom right pane for your interactions to be recorded!
            
              Please note that you will only get paid if you:
              <p> 1. Click "start" in the bottom right to begin session. Interact with the bot for full 5 minutes. </p> 
              <img src="https://craftassist.s3-us-west-2.amazonaws.com/pubr/click_start_instruction.png" width="320" height="280">
              <p> 2. Once you are done interacting, click on "end" in the bottom right. </p> 
              <img src="https://craftassist.s3-us-west-2.amazonaws.com/pubr/click_finish_instruction.png" width="320" height="280">
              <p> 3. Click on "Submit" button at the bottom. </p> 
            
            </b></h5>

            <h3>How to enter voxel world and control</h3>
            <p>Please click on the upper right pane to enter the 3-D voxel world.<br />
            <b>Please use ‘w/a/s/d’ to move ‘forward/left/back/right’ , ‘space’ to jump and ‘esc’ to leave the world and back to the website.</b><br /></p>
            
            
            <h3>Interacting with the assistant</h3>
            <p>Please use the <b>chat box in the top left pane</b> to speak with and instruct the assistant. <br />
            <p>We ask that you interact with the agent for <b>at least 5 minutes.</b></p> 
            <b>Press “submit” when you are ready to send the command to the assistant</b>. Once you send the command, you should be able to see the assistant execute the command in the 3-D world on bottom-left. The assistant might also send you replies once in a while and you can see that below the “Submit” button. <br />
            <b>The bot might be slow to respond due to network lag. You may expect a few seconds between sending a command and getting responses from the agent (we are improving it!).Please be patient and do not send multiple commands at a time</b>
            
            <p>On the bottom left you will be able to see a history of the last 5 commands you’ve sent to the assistant in the game. </p>
            <b>Keep in mind that the bot is non-violent. </b></p>
            <p>&nbsp;</p>
            
            <b>You can assume that the bot has the following capabilities:</b>
            <ul>
                <li><b>Move</b> (the bot can be told to move around to places, objects, things etc)</li>
                <li><b>Build</b> (the bot can be told to build things)</li>
                <li><b>Destroy</b> (the bot can be told to destroy things)</li>
                <li><b>Dance</b> (the bot can be told to do a movement of some kind)</li>
                <li><b>Get</b> (the bot can be told to get things from one place to another)</li>
                <li><b>Tag</b> (the bot can be told to tag things)</li>
                <li><b>Dig</b> (the bot can be told to dig up things)</li>
                <li><b>Copy</b> (the bot can be told to make a copy of things)</li>
                <li><b>Undo</b> (the bot can be told to revert things)</li>
                <li><b>Fill</b> (the bot can be told to fill up structures)</li>
                <li><b>Spawn</b> (the bot can be told to spawn objects)</li>
                <li><b>Answer</b> (the bot can be told to answer your questions)</li>
                <li><b>Stop</b> (the bot can be told to stop)</li>
                <li><b>Resume</b> (the bot can be told to resume an earlier action)</li>
            </ul>
            <br />
            <p><b>You can talk to the bot as you would to another human player to instruct it to perform actions mentioned above, ask it questions, or to give it information.</b></p><br />
            
            <h3> Mark Errors </h3>
            <p>If the agent fails to do something you asked, please mark the failure! <br />
            <p>This is done by clicking the <b style="color:#FF0000;">MARK ERROR</b> button next to the command. </p> 
            <img src="https://craftassist.s3-us-west-2.amazonaws.com/pubr/mark_errors_big_button.png" width="640" height="570">
            <p>If the agent fails, you will be prompted for more information.</p> 

            <b>Please use your imagination to come up with things you'd like to say to the bot to make the interaction rich, given the bot’s capabilities. Be as creative as you can.</b> </br>
            <b>The instructions should be related to the bot's capabilities, please give us as much variety as you can.</b><br />
            <b>Remember that the bot is non-violent. Please click on the start button when you are ready and once finished, click on the “end” button to proceed to next steps.</b>
            <p><strong><span style="color:#FF0000;">Rejection policy: You HIT will be rejected if any of these are violated</span></strong></p>
            
            <ul>
              <li>The submitted instructions should be valid English sentences.</li>
              <li>The submitted instructions should only be about the bot's capabilities.</li>
              <li>Please be as creative as you can.</li>
              <li>Do not leave an instruction blank.</li>
              <li>All three instructions should be unique.</li>
              <li>Do not use the exact same strategies across HITs.</li>
            </ul>            
        </p>
      </div>
    </div>
    <!-- End Instructions -->
    <!-- Content Body -->
    <!-- End Content Body -->
  </div>
</section>

<section
  class="container"
  id="Other"
  style="
    margin-bottom: 15px;
    padding: 10px;
    font-family: Verdana, Geneva, sans-serif;
    font-size: 0.9em;
    height: 1000px;
  "
>
  <div class="row">
    <!-- Commands Reminder -->
    <div class="col-xs-2">
      <div class="panel panel-primary" style="height:1000px;">
        <div class="panel-heading">
          <strong>Assistant Capabilities</strong>
        </div>
        <p>
          <ul>
            <li><b>Move</b> (to a place or structure)</li>
            <li><b>Build</b> (a shape or structure)</li>
            <li><b>Destroy</b> (a structure)</li>
            <li><b>Dance</b></li>
            <li><b>Get</b> (an object)</li>
            <li><b>Tag</b> (rename something)</li>
            <li><b>Dig</b></li>
            <li><b>Copy</b> (make a copy of an object)</li>
            <li><b>Undo</b></li>
            <li><b>Fill</b> (up a hole or structure)</li>
            <li><b>Spawn</b> (create an animal)</li>
            <li><b>Answer</b> (a question)</li>
            <li><b>Stop</b> </li>
            <li><b>Resume</b> (an earlier action)</li>
          </ul>
        </p>
      </div>
    </div>
    <!-- End Commands Reminder -->
    <div class="col-xs-10">
      <iframe style="width:100%; height:1000px;" src="https://${subdomain}.craftassist.io/turk.html?turk_experiment_id=${batch}&mephisto_agent_id=${mephisto_agent_id}&turk_worker_id=${provider_worker_id}"></iframe>
    </div>
  </div>
</section>

<section class="container" style="margin-bottom: 20px">
  <fieldset>
    <div class="input-group center">
      <label>Please rate the clarity and usability of this HIT</label>
      <select class="form-control" name="usability-rating" onchange="usabilityRated()">
        <option selected="selected" value="">(select one)</option>
        <option value="7">7 - Perfect</option>
        <option value="6">6 - Very good</option>
        <option value="5">5 - Decent</option>
        <option value="4">4 - OK</option>
        <option value="3">3 - Poor</option>
        <option value="2">2 - Very Poor</option>
        <option value="1">1 - Unusable</option>
      </select>
      <input type="hidden" id="clickedElements" name="clickedElements" value="0">
      <input type="hidden" id="instructionsReadTime" name="instructionsReadTime" value="0">
      <input type="hidden" id="preInteractTime" name="preInteractTime" value="0">
      <input type="hidden" id="interactTime" name="interactTime" value="0">
    </div>
  </fieldset>
</section>


<script>
  var timerStopped = false;
  var ratingComplete = false;

  var clickedElements = new Array();
  function recordClick(ele) {
    clickedElements.push({id: ele, timestamp: Date.now()});
    document.getElementById("clickedElements").value = clickedElements;
    console.log("Clicked elements array: " + JSON.stringify(clickedElements));
  }

  function checkSubmitDisplay() {
    if (ratingComplete && timerStopped) {  //Only display the submit button if the worker has interacted with the dashboard and rated usability
      document.getElementsByClassName("btn-default")[0].classList.remove("hidden");
      window.scrollTo(0,document.body.scrollHeight);
    }
  }

  function usabilityRated() {
    ratingComplete = true;
    recordClick("usability-rated");
    checkSubmitDisplay();
  }

  const start = Date.now();
  var readTimestamp = start;
  var startButtonTimestamp = start;
  var stopButtonTimestamp = start;

  function recordReadTime() {
    recordClick("instructions-popup-close");
    readTimestamp = Date.now();
    readTime = Math.floor((readTimestamp - start)/1000);
    document.getElementById("instructionsReadTime").value = readTime;

    //Also take this opportunity to do some other housekeeping that doesn't work well with MTurk...
    document.getElementsByClassName("btn-default")[0].classList.add("hidden");
    window.addEventListener("message", (event) => {
      data = JSON.parse(event.data);
      console.log(data);
      if (data.msg === "timerON") recordStartButtonTime();
      if (data.msg === "timerOFF") recordInteractTime();
      // In the future can also use this to record interaction quality scores
      checkSubmitDisplay();
    }, false);
  }

  // Can probably deprecate these functions in favor of doing everything through recordClick
  function recordStartButtonTime() {
    startButtonTimestamp = Date.now();
    preInteractTime = Math.floor((startButtonTimestamp - readTimestamp)/1000);
    document.getElementById("preInteractTime").value = preInteractTime;
    recordClick("start-btn");
  }
  function recordInteractTime() {
    timerStopped = true;
    stopButtonTimestamp = Date.now();
    interactTime = Math.floor((stopButtonTimestamp - startButtonTimestamp)/1000);
    document.getElementById("interactTime").value = interactTime;
    recordClick("end-btn");
  }

  function showHideInstructions() {
    document.getElementsByClassName("collapse")[0].toggle();
    recordClick("toggle-instructions");
  }
  
  $(function () {
    modal_body = $("#modal");
    $("#instructions").clone().appendTo(modal_body);
    $(".modal").modal("show");
  });

  var page = 1;
  function incrementPage(val) {
    page += val;
    if (page < 1) page = 1;
    if (page > 6) page = 6;
    applyPagination(page);
  }

  function applyPagination(pg) {
    const pageID = "page-" + pg;
    recordClick(pageID);
    page = pg;

    if (pg === 1) document.getElementById("previous").classList.add("disabled");
    else document.getElementById("previous").classList.remove("disabled");
    if (pg === 6) {
      document.getElementById("next").classList.add("disabled");
      document.getElementById("close-instructions-btn").style.display = "block";
    }
    else document.getElementById("next").classList.remove("disabled");
    let pgID, btnID;
    for (let i=1; i<=6; i++) {
      pgID = "instructions-page-" + i;
      btnID = "pg" + i;
      if (i === pg) {
        document.getElementById(btnID).classList.add("active");
        document.getElementById(pgID).classList.add("in");
      }
      else {
        document.getElementById(btnID).classList.remove("active");
        document.getElementById(pgID).classList.remove("in");
      }
    }
  }

</script>

<style type="text/css">
  fieldset {
    padding: 10px;
    background: #fbfbfb;
    border-radius: 5px;
    margin-bottom: 5px;
  }

  #instructions {
    padding: 10px;
  }

  .previews {
    width: 33%;
    height: 180px;
  }

  .center {
  display: block;
  margin-left: auto;
  margin-right: auto;
}

  .input_location {
    background-color: blanchedalmond;
    padding: 10px;
  }
</style><|MERGE_RESOLUTION|>--- conflicted
+++ resolved
@@ -53,13 +53,9 @@
     <!-- Instructions -->
     <div class="panel panel-primary">
       <div class="panel-heading">
-<<<<<<< HEAD
-        <strong> Instructions </strong>
-=======
         <button class="btn btn-primary" type="button" onclick="showHideInstructions()" data-toggle="collapse" data-target="#instructionsWrapper" aria-expanded="false" aria-controls="instructionsWrapper">
           Click here to view/hide instructions
         </button>
->>>>>>> a377248b
       </div>
       <div class="panel-body" id="instructions">
         <p>
