--- conflicted
+++ resolved
@@ -47,9 +47,6 @@
     inputs_string = f"Domain: {inputs['subdomain']}\n"
 
     outputs = contents["outputs"]
-<<<<<<< HEAD
-    output_string = f"Usability Rating: {outputs['usability-rating']}\n"	
-=======
     output_string = ""
     try:
         output_string += f"Usability Rating: {outputs['usability-rating']}\n"
@@ -67,7 +64,6 @@
         output_string += f"Interaction Time (sec): {outputs['interactTime']}\n"
     except:
         pass
->>>>>>> 6fb171cf
     #found_files = outputs.get("files")
     #if found_files is not None:
     #    file_dir = Unit(db, data["unit_id"]).get_assigned_agent().get_data_dir()
