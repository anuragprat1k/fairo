/*
Copyright (c) Facebook, Inc. and its affiliates.
*/
import io from "socket.io-client";
import Memory2D from "./components/Memory2D";
import MemoryList from "./components/MemoryList";
import LiveImage from "./components/LiveImage";
import Settings from "./components/Settings";
import LiveObjects from "./components/LiveObjects";
import LiveHumans from "./components/LiveHumans";
import History from "./components/History";
import InteractApp from "./components/Interact/InteractApp";

/**
 * The main state manager for the dashboard.
 * It connects to the backend via socket.io.
 * It drives all frontend components with new data from the backend.
 * It drives all backend commands from the frontend.
 * It persistently reconnects to the backend upon disconnection.
 *
 * The interface to the frontend is mainly via two methods:
 * 1. connect(c): a UI component can connect to the stateManager
 *                and the stateManager will subsequently handle state
 *                updates to this UI component
 * 2. restart(url): the stateManager can flush out and restart itself to
 *                  a different URL than default
 *
 * The interface to the backend is via socket.io events.
 * The main event of interests are:
 * "sensor_payload": this is a message that is received from the backend
 *                   with the latest sensor metadata. The stateManager
 *                   subsequently updates the frontend with this metadata.
 * "command": this is a raw command message that is sent to the backend
 *            (currently in Navigator.js, but should be
 *             refactored to be in this class).
 *
 * This class can be seen as a poor-man's Redux.js library, as Redux
 * would be overkill for this small project.
 */
class StateManager {
  refs = [];
  socket = null;
  default_url = "http://localhost:8000";
  connected = false;
  initialMemoryState = {
    objects: new Map(),
    humans: new Map(),
    chatResponse: {},
    chats: [
      { msg: "", failed: false },
      { msg: "", failed: false },
      { msg: "", failed: false },
      { msg: "", failed: false },
      { msg: "", failed: false },
    ],
  };

  constructor() {
    this.processSensorPayload = this.processSensorPayload.bind(this);
    this.processMemoryState = this.processMemoryState.bind(this);
    this.setChatResponse = this.setChatResponse.bind(this);
    this.setConnected = this.setConnected.bind(this);
    this.updateStateManagerMemory = this.updateStateManagerMemory.bind(this);
    this.keyHandler = this.keyHandler.bind(this);
    this.memory = this.initialMemoryState;
    this.processRGB = this.processRGB.bind(this);
    this.processDepth = this.processDepth.bind(this);
    this.processObjects = this.processObjects.bind(this);

    let url = localStorage.getItem("server_url");
    if (url === "undefined" || url === undefined || url === null) {
      url = this.default_url;
    }
    this.setUrl(url);

    this.fps_time = performance.now();
  }

  setDefaultUrl() {
    localStorage.clear();
    this.setUrl(this.default_url);
  }

  setUrl(url) {
    this.url = url;
    localStorage.setItem("server_url", url);
    this.restart(this.url);
  }

  restart(url) {
    this.socket = io.connect(url, {
      transports: ["polling", "websocket"],
    });
    const socket = this.socket;
    // on reconnection, reset the transports option, as the Websocket
    // connection may have failed (caused by proxy, firewall, browser, ...)
    socket.on("reconnect_attempt", () => {
      socket.io.opts.transports = ["polling", "websocket"];
    });

    socket.on("connect", (msg) => {
      console.log("connect event");
      this.setConnected(true);
      this.socket.emit("get_memory_objects");
    });

    socket.on("reconnect", (msg) => {
      console.log("reconnect event");
      this.setConnected(true);
      this.socket.emit("get_memory_objects");
    });

    socket.on("disconnect", (msg) => {
      console.log("disconnect event");
      this.setConnected(false);
      this.memory = this.initialMemoryState;
      // clear state of all components
      this.refs.forEach((ref) => {
        ref.setState(ref.initialState);
        ref.forceUpdate();
      });
      console.log("disconnected");
    });

    socket.on("setChatResponse", this.setChatResponse);
    socket.on("sensor_payload", this.processSensorPayload);
    socket.on("memoryState", this.processMemoryState);
    socket.on("updateState", this.updateStateManagerMemory);
    socket.on("rgb", this.processRGB);
    socket.on("depth", this.processDepth);
    socket.on("objects", this.processObjects);
  }

  updateStateManagerMemory(data) {
    /**
     * This function sets the statemanager memory state
     * to be what's on the server and force re-renders
     * components.
     */
    this.memory = data.memory;
    this.refs.forEach((ref) => {
      ref.forceUpdate();
    });
  }

  setConnected(status) {
    this.connected = status;
    this.refs.forEach((ref) => {
      // this has a potential race condition
      // (i.e. ref is not registered by the time socketio connects)
      // hence, in Settings' componentDidMount, we also
      // check set connected state
      if (ref instanceof Settings) {
        ref.setState({ connected: status });
      }
    });
  }

  setChatResponse(res) {
    this.memory.chats = res.allChats;
    this.memory.chatResponse[res.chat] = res.chatResponse;

    this.refs.forEach((ref) => {
      if (ref instanceof InteractApp) {
        ref.setState({
          status: res.status,
        });
      }
      if (ref instanceof History) {
        ref.forceUpdate();
      }
    });
  }

  keyHandler(key_codes) {
    let commands = [];
    for (var k in key_codes) {
      let val = key_codes[k];
      k = parseInt(k);
      if (val === true) {
        if (k === 38) {
          // Up
          commands.push("MOVE_FORWARD");
        }
        if (k === 40) {
          // Down
          commands.push("MOVE_BACKWARD");
        }
        if (k === 37) {
          // Left
          commands.push("MOVE_LEFT");
        }
        if (k === 39) {
          // Right
          commands.push("MOVE_RIGHT");
        }
        if (k === 49) {
          // 1
          commands.push("PAN_LEFT");
        }
        if (k === 50) {
          // 2
          commands.push("PAN_RIGHT");
        }
        if (k === 51) {
          // 3
          commands.push("TILT_UP");
        }
        if (k === 52) {
          // 4
          commands.push("TILT_DOWN");
        }
      }
    }
    if (commands.length > 0) {
      this.socket.emit("command", commands);
    }
  }

<<<<<<< HEAD
  processMemoryState(msg) {
    this.refs.forEach((ref) => {
      if (ref instanceof MemoryList) {
        ref.setState({ isLoaded: true, memory: msg });
=======
  processRGB(res) {
    let rgb = new Image();
    rgb.src = "data:image/webp;base64," + res;
    this.refs.forEach((ref) => {
      if (ref instanceof LiveImage) {
        if (ref.props.type === "rgb") {
          ref.setState({
            isLoaded: true,
            rgb: rgb,
          });
        }
      }
    });
  }

  processDepth(res) {
    let depth = new Image();
    depth.src = "data:image/webp;base64," + res;
    this.refs.forEach((ref) => {
      if (ref instanceof LiveImage) {
        if (ref.props.type === "depth") {
          ref.setState({
            isLoaded: true,
            depth: depth,
          });
        }
      }
    });
  }

  processObjects(res) {
    let rgb = new Image();
    rgb.src = "data:image/webp;base64," + res.image.rgb;

    this.refs.forEach((ref) => {
      if (ref instanceof LiveObjects) {
        ref.setState({
          isLoaded: true,
          objects: res.objects,
          rgb: rgb,
        });
>>>>>>> 43ee3831
      }
    });
  }

  processSensorPayload(res) {
    let fps_time = performance.now();
    let fps = 1000 / (fps_time - this.fps_time);
    this.fps_time = fps_time;
    let rgb = new Image();
    rgb.src = "data:image/webp;base64," + res.image.rgb;
    let depth = new Image();
    depth.src = "data:image/webp;base64," + res.image.depth;
    let object_rgb = new Image();
    if (res.object_image !== -1 && res.object_image !== undefined) {
      object_rgb.src = "data:image/webp;base64," + res.object_image.rgb;
    }

    this.refs.forEach((ref) => {
      if (ref instanceof Memory2D) {
        ref.setState({
          isLoaded: true,
          memory: this.memory,
          bot_xyz: [res.x, res.y, res.yaw],
          obstacle_map: res.map,
        });
      } else if (ref instanceof Settings) {
        ref.setState({ fps: fps });
      } else if (ref instanceof LiveImage) {
        ref.setState({
          isLoaded: true,
          rgb: rgb,
          depth: depth,
        });
      } else if (ref instanceof LiveObjects || ref instanceof LiveHumans) {
        if (res.object_image !== -1 && res.object_image !== undefined) {
          ref.setState({
            isLoaded: true,
            rgb: object_rgb,
            objects: res.objects,
            humans: res.humans,
          });
        }
      }
    });
    return "OK";
  }

  connect(o) {
    this.refs.push(o);
  }
}
var stateManager = new StateManager();

// export a single reused stateManager object,
// rather than the class, so that it is reused across tests in the same lifetime
export default stateManager;<|MERGE_RESOLUTION|>--- conflicted
+++ resolved
@@ -217,12 +217,14 @@
     }
   }
 
-<<<<<<< HEAD
   processMemoryState(msg) {
     this.refs.forEach((ref) => {
       if (ref instanceof MemoryList) {
         ref.setState({ isLoaded: true, memory: msg });
-=======
+      }
+    });
+  }
+
   processRGB(res) {
     let rgb = new Image();
     rgb.src = "data:image/webp;base64," + res;
@@ -264,7 +266,6 @@
           objects: res.objects,
           rgb: rgb,
         });
->>>>>>> 43ee3831
       }
     });
   }
