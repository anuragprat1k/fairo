--- conflicted
+++ resolved
@@ -133,20 +133,14 @@
     socket.on("sensor_payload", this.processSensorPayload);
     socket.on("memoryState", this.processMemoryState);
     socket.on("updateState", this.updateStateManagerMemory);
-<<<<<<< HEAD
-<<<<<<< HEAD
     socket.on("rgb", this.processRGB);
     socket.on("depth", this.processDepth);
     socket.on("objects", this.processObjects);
-=======
->>>>>>> 1ba23ec... Added VoxelJS dashboard renderer
-=======
     socket.on("updateVoxelWorldState", this.updateVoxelWorld);
     socket.on("setVoxelWorldInitialState", this.setVoxelWorldInitialState);
     socket.on("rgb", this.processRGB);
     socket.on("depth", this.processDepth);
     socket.on("objects", this.processObjects);
->>>>>>> 6f40374d
     socket.on("updateVoxelWorldState", this.updateVoxelWorld);
     socket.on("setVoxelWorldInitialState", this.setVoxelWorldInitialState);
   }
