--- conflicted
+++ resolved
@@ -104,13 +104,62 @@
     mapped_blocks = [(l[0], l[1], l[2], IGLU_BLOCK_MAP[idm]) for l, idm in blocks]
     J["blocks"] = mapped_blocks
 
-    o = (0, args.cuberite_y_offset, 0)
+    return collect_scene(blocks, inst_segs, args)
+
+
+def build_extra_simple_shape_scene(args):
+    """
+    Build a scene with a sphere and a cube, non-overlapping.
+    outputs a json dict with fields
+    "avatarInfo" = {"pos": (x,y,z), "look": (yaw, pitch)}
+    "agentInfo" = {"pos": (x,y,z), "look": (yaw, pitch)}
+    "blocks" = [(x,y,z,bid) ... (x,y,z,bid)]
+    "schematic_for_cuberite" = [{"x": x, "y":y, "z":z, "id":blockid, "meta": meta} ...]
+    where bid is the output of the BLOCK_MAP applied to a minecraft blockid, meta pair.
+    """
+    CUBE_SIZE = 3
+    SPHERE_RADIUS = 2
+    fence = getattr(args, "fence", False)
+    blocks = build_base_world(args.SL, args.H, args.GROUND_DEPTH, fence=fence)
+    inst_segs = []
+    shape_opts = {"SPHERE": {"radius": SPHERE_RADIUS}, "CUBE": {"size": CUBE_SIZE}}
+    shapes = np.random.permutation(["SPHERE", "CUBE"])
+    occupied_by_shapes = {}
+    old_offset = [-100, -100, -100]
+    for shape in shapes:
+        opts = shape_opts[shape]
+        opts["bid"] = bid()
+        S = SHAPE_FNS[shape](**opts)
+        m = np.round(np.mean([l for l, idm in S], axis=0)).astype("int32")
+        offsets = np.random.randint(
+            (0, args.GROUND_DEPTH, 0),
+            (args.SL - CUBE_SIZE, args.H - CUBE_SIZE, args.SL - CUBE_SIZE),
+        )
+        count = 0
+        while (
+            abs(old_offset[0] - offsets[0]) + abs(old_offset[2] - offsets[2])
+            < CUBE_SIZE + SPHERE_RADIUS
+        ):
+            offsets = np.random.randint(
+                (0, args.GROUND_DEPTH, 0),
+                (args.SL - CUBE_SIZE, args.H - CUBE_SIZE, args.SL - CUBE_SIZE),
+            )
+            count += 1
+            assert (count < 100, "Is world too small? can't place shapes")
+        old_offset = offsets
+        inst_seg = []
+        in_box = in_box_builder(0, 0, 0, args.SL, args.H, args.SL)
+        record_shape(S, in_box, offsets, blocks, inst_seg, occupied_by_shapes)
+        inst_segs.append({"tags": [shape], "locs": inst_seg})
+
+    # not shifting y for gridworld
+    o = (args.cuberite_x_offset, 0, args.cuberite_z_offset)
+    blocks = [(l, idm) for l, idm in blocks.items()]
     blocks = shift(blocks, o)
-    J["schematic_for_cuberite"] = [
-        {"x": l[0], "y": l[1], "z": l[2], "id": idm[0], "meta": idm[1]} for l, idm in blocks
-    ]
-    J["offset"] = (args.cuberite_x_offset, args.cuberite_y_offset, args.cuberite_z_offset)
-    return J
+    for i in inst_segs:
+        i["locs"] = shift(i["locs"], o)
+
+    return collect_scene(blocks, inst_segs, args)
 
 
 def build_shape_scene(args):
@@ -268,10 +317,7 @@
     parser.add_argument("--cuberite_y_offset", type=int, default=63 - GROUND_DEPTH)
     parser.add_argument("--cuberite_z_offset", type=int, default=-SL // 2)
     parser.add_argument("--save_data_path", default="")
-<<<<<<< HEAD
-=======
     parser.add_argument("--iglu_scenes", default="")
->>>>>>> cbbf76b2
     parser.add_argument("--extra_simple", action="store_true", default=False)
     args = parser.parse_args()
 
