--- conflicted
+++ resolved
@@ -104,9 +104,6 @@
                         inst_seg.append(ln)
                         occupied_by_shapes[ln] = True
         inst_segs.append({"tags": [shape], "locs": inst_seg})
-<<<<<<< HEAD
-
-=======
     num_holes = np.random.randint(0, args.MAX_NUM_GROUND_HOLES)
     # TODO merge contiguous holes
     ML = args.SL
@@ -137,7 +134,6 @@
                         inst_seg.append(ln)
                         occupied_by_shapes[ln] = True
         inst_segs.append({"tags": ["hole"], "locs": inst_seg})
->>>>>>> 867cb52a
     J = {}
     # not shifting y for gridworld
     o = (args.cuberite_x_offset, 0, args.cuberite_z_offset)
@@ -180,11 +176,6 @@
     scenes = []
     for i in range(args.NUM_SCENES):
         scenes.append(build_shape_scene(args))
-<<<<<<< HEAD
-    # if args.NUM_SCENES == 1:
-    #     scenes = scenes[0]
-=======
->>>>>>> 867cb52a
     if args.save_data_path:
         with open(args.save_data_path, "w") as f:
             json.dump(scenes, f)