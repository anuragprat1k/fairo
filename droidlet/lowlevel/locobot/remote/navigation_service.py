--- conflicted
+++ resolved
@@ -151,7 +151,6 @@
             goal_in_global_map = np.clip(goal_in_global_map, 0, self.map_size - 1)
             goal_in_world = self.slam.map2real(goal_in_global_map)
 
-<<<<<<< HEAD
             if debug:
                 print("goal_action", goal_action)
                 print("goal_in_local_map", goal_in_local_map)
@@ -161,12 +160,6 @@
 
             print(f"[navigation] Starting a go_to_absolute {(*goal_in_world, 0)} "
                   f"to reach a {object_goal}")
-=======
-            print(
-                f"[navigation] Starting a go_to_absolute {(*goal_in_world, 0)} "
-                f"to reach a {object_goal}"
-            )
->>>>>>> cd5200f2
             _, goal_reached = self.go_to_absolute((*goal_in_world, 0), steps=25)
 
         print(f"[navigation] Finished a go_to_object {object_goal}")
