"""
Copyright (c) Facebook, Inc. and its affiliates.
"""

import logging
import datetime
from copy import deepcopy
from typing import Tuple, Dict, Any, Optional
from droidlet.event import dispatch

from .interpreter_utils import SPEAKERLOOK

# point target should be subinterpret, dance should be in agents subclassed interpreters
from .interpret_reference_objects import ReferenceObjectInterpreter, interpret_reference_object
from .interpret_location import ReferenceLocationInterpreter, interpret_relative_direction
from .interpret_filters import FilterInterpreter
from droidlet.shared_data_structs import ErrorWithResponse, NextDialogueStep
from droidlet.task.task import task_to_generator, ControlBlock
from droidlet.memory.memory_nodes import TripleNode, TaskNode, InterpreterNode
from droidlet.dialog.dialogue_task import ConfirmTask, Say


class InterpreterBase:
    def __init__(
        self, speaker, logical_form_memid, agent_memory, memid=None, interpreter_type="interpreter"
    ):
        self.speaker = speaker  # TODO put this in memory
        self.memory = agent_memory
        if not memid:
            self.memid = InterpreterNode.create(self.memory, interpreter_type=interpreter_type)
            if (
                logical_form_memid != "NULL"
            ):  # if it were "NULL", this is a dummy interpreter of some sort...
                self.memory.nodes["Triple"].create(
                    self.memory,
                    subj=self.memid,
                    pred_text="logical_form_memid",
                    obj=logical_form_memid,
                )
        else:
            # ALL state is stored in memory, associated to the interpreter memid.
            self.memid = memid
            logical_form_memids, _ = agent_memory.basic_search(
                "SELECT uuid FROM Program WHERE <<#{}, logical_form_memid, ?>>".format(memid)
            )
            if not logical_form_memids:
                raise Exception(
                    "tried to make an interpreter from memid but no logical form was associated to it"
                )
            if len(logical_form_memids) > 1:
                raise Exception("multiple logical forms associated to single interpreter memory")
            logical_form_memid = logical_form_memids[0]

        if logical_form_memid != "NULL":
            # if it were "NULL", this is a dummy interpreter of some sort... probably from a unit test
            self.logical_form_memid = logical_form_memid
            logical_form_mem = agent_memory.get_mem_by_id(self.logical_form_memid)
            self.logical_form = logical_form_mem.logical_form

    def step(self, agent):
        raise NotImplementedError()


class Interpreter(InterpreterBase):
    """
    | This class takes a logical form from the semantic parser that specifies a
    | (world affecting) action for the agent
    | and the world state (from the agent's memory),
    | and uses these to intialize tasks to run
    | Most of the logic of the interpreter is run in the subinterpreters and task handlers.

    Args:
        speaker: The name of the player/human/agent who uttered the chat resulting in this interpreter
        logical_form_memid:  pointer to the parse to be interpreted
        agent_memory:  memory of the agent that will interpret the parse
    """

    def __init__(self, speaker, logical_form_memid, agent_memory, memid=None):
        super().__init__(speaker, logical_form_memid, agent_memory, memid=memid)

        self.default_debug_path = "debug_interpreter.txt"
        self.post_process_loc = lambda loc, interpreter: loc

        # make sure to do in subclass
        # this is the order of things to search in workspace memory if a ref object
        # is not found, FIXME! (use more sophisticated search):
        self.workspace_memory_prio = []  # noqa

        # reorganize by signature?
        # e.g.
        #  logical_form --> list(mems)
        #  logical_form, list(mems) --> list(mems)
        #  logical_form, list(mems), list(vals) --> list(mems), list(vals)
        self.subinterpret = {
            "filters": FilterInterpreter(),
            # FIXME, just make a class
            "reference_objects": ReferenceObjectInterpreter(interpret_reference_object),
            "reference_locations": ReferenceLocationInterpreter(),
            # make sure to do this in subclass
            # "attribute": MCAttributeInterpreter(),
            # "condition": ConditionInterpreter(),
            # "specify_locations": ComputeLocations(),
            # "facing": FacingInterpreter(),
        }

        # each action handler should have signature
        # speaker, logical_form --> callable that returns Tasks
        # it can place dialogue tasks as a side effect.
        # TODO remove dialogue task side effects....
        self.action_handlers = {
            "MOVE": self.handle_move,
            "STOP": self.handle_stop,
            "RESUME": self.handle_resume,
            "UNDO": self.handle_undo,
            "OTHERACTION": self.handle_otheraction,
        }

        # fill these in subclasses
        self.task_objects = {}  # noqa

    def step(self, agent) -> Tuple[Optional[str], Any]:
        start_time = datetime.datetime.now()
        assert self.logical_form["dialogue_type"] == "HUMAN_GIVE_COMMAND"
        try:
<<<<<<< HEAD
            actions = []
            if "action" in self.logical_form:
                actions.append(self.logical_form["action"])
            elif "action_sequence" in self.logical_form:
                actions = self.logical_form["action_sequence"]

            if len(actions) == 0:
                # The action dict is in an unexpected state
                raise ErrorWithResponse(
                    "I thought you wanted me to do something, but now I don't know what"
                )
            tasks_to_push = []
            for action_def in actions:
                action_type = action_def["action_type"]
                # FIXME!: THIS IS A HACK to be removed by dec2021:
                # special case to push loops into the handlers if
                # there is only one action in the sequence but
                # there is a control structure around the sequence:
                if len(actions) == 1 and self.logical_form.get("remove_condition") is not None:
                    action_def = deepcopy(action_def)
                    action_def["remove_condition"] = deepcopy(
                        self.logical_form.get("remove_condition")
                    )
                r = self.action_handlers[action_type](agent, self.speaker, action_def)
                if len(r) == 3:
                    task, response, dialogue_data = r
                else:
                    # FIXME don't use this branch, uniformize the signatures
                    task = None
                    response, dialogue_data = r
                if task:
                    tasks_to_push.append(task)
            task_mem = None
            if tasks_to_push:
                T = maybe_task_list_to_control_block(tasks_to_push, agent)
                #                task_mem = TaskNode(self.memory, tasks_to_push[0].memid)
                task_mem = TaskNode(self.memory, T.memid)
            if task_mem:
                chat = self.memory.nodes["Chat"].get_most_recent_incoming_chat(self.memory)
=======
            C = self.interpret_event(agent, self.speaker, self.logical_form)
            if C is not None:
                chat = self.memory.get_most_recent_incoming_chat()
>>>>>>> 7490b3c5
                TripleNode.create(
                    self.memory, subj=chat.memid, pred_text="chat_effect_", obj=C.memid
                )
            self.finished = True
            end_time = datetime.datetime.now()

            # FIXME (tasks to push)
            task_memid = "NULL"
            if C is not None:
                task_memid = C.memid
            hook_data = {
                "name": "interpreter",
                "start_time": start_time,
                "end_time": end_time,
                "elapsed_time": (end_time - start_time).total_seconds(),
                "agent_time": self.memory.get_time(),
                "tasks_to_push": [],
                "task_mem": task_memid,
            }
            dispatch.send("interpreter", data=hook_data)
        except NextDialogueStep:
            return
        except ErrorWithResponse as err:
            Say(agent, task_data={"response_options": err.chat})
            self.finished = True
        return

    def interpret_event(self, agent, speaker, d):
        """
        recursively interpret an EVENT sub-lf
        this returns new_tasks callable if it operates on a leaf
        and a ControlBlock otherwise.
        """
        if "action_type" in d:
            action_type = d["action_type"]
            assert "event_sequence" not in d
            return self.action_handlers[action_type](agent, speaker, d)
        else:
            assert "event_sequence" in d
            terminate_condition = None
            init_condition = None
            if "terminate_condition" in d:
                terminate_condition = self.subinterpret["condition"](
                    self, speaker, d["terminate_condition"]
                )
            if "init_condition" in d:
                init_condition = self.subinterpret["condition"](self, speaker, d["init_condition"])
            task_gens = []
            for e_lf in d["event_sequence"]:
                task_gen = self.interpret_event(agent, speaker, e_lf)
                # FIXME: better handling of empty task_gens, e.g. from undo
                if task_gen is not None:
                    if not callable(task_gen):
                        # this should be a ControlBlock...
                        assert type(task_gen) is ControlBlock
                        task_gen = task_to_generator(task_gen)
                    task_gens.append(task_gen)
            if task_gens:
                loop_task_data = {
                    "new_tasks": task_gens,
                    "init_condition": init_condition,
                    "terminate_condition": terminate_condition,
                    "action_dict": d,
                }
                return ControlBlock(agent, loop_task_data)
            else:
                return None

    # FIXME! undo is currently inaccurate due to ControlBlocks
    def handle_undo(self, agent, speaker, d) -> Tuple[Optional[str], Any]:
        Undo = self.task_objects["undo"]
        task_name = d.get("undo_action")
        if task_name:
            task_name = task_name.split("_")[0].strip()
        old_task = self.memory.get_last_finished_root_task(task_name, ignore_control=True)
        if old_task is None:
            raise ErrorWithResponse("Nothing to be undone ...")
        undo_tasks = [Undo(agent, {"memid": old_task.memid})]
        for u in undo_tasks:
            agent.memory.get_mem_by_id(u.memid).get_update_status({"paused": 1})
        try:
            undo_command = old_task.get_chat().chat_text
        except:
            # if parent was a ControlBlock, need to get chat from that
            old_task_parent = self.memory.get_last_finished_root_task(task_name)
            undo_command = old_task_parent.get_chat().chat_text
        logging.debug("Pushing ConfirmTask tasks={}".format(undo_tasks))
        confirm_data = {
            "task_memids": [u.memid for u in undo_tasks],
            "question": 'Do you want me to undo the command: "{}" ?'.format(undo_command),
        }
        ConfirmTask(agent, confirm_data)
        self.finished = True
        return None

    def handle_move(self, agent, speaker, d) -> Tuple[Optional[str], Any]:
        Move = self.task_objects["move"]

        def new_tasks():
            # TODO if we do this better will be able to handle "stay between the x"
            default_loc = getattr(self, "default_loc", SPEAKERLOOK)
            location_d = d.get("location", default_loc)
            # FIXME, this is hacky.  need more careful way of storing this in task
            # and to pass to task generator
            mems = self.subinterpret["reference_locations"](self, speaker, location_d)
            # FIXME this should go in the ref_location subinterpret:
            steps, reldir = interpret_relative_direction(self, location_d)
            pos, _ = self.subinterpret["specify_locations"](self, speaker, mems, steps, reldir)
            # TODO: can this actually happen?
            if pos is None:
                raise ErrorWithResponse("I don't understand where you want me to move.")
            pos = self.post_process_loc(pos, self)
            task_data = {"target": pos, "action_dict": d}
            task = Move(agent, task_data)
            return task

        return new_tasks

    # TODO mark in memory it was stopped by command
    def handle_stop(self, agent, speaker, d) -> Tuple[Optional[str], Any]:
        self.finished = True
        if self.memory.task_stack_pause():
            Say(agent, task_data={"response_options": "Stopping.  What should I do next?"})
        return None

    # FIXME this is needs updating...
    # TODO mark in memory it was resumed by command
    def handle_resume(self, agent, speaker, d) -> Tuple[Optional[str], Any]:
        self.finished = True
        if self.memory.task_stack_resume():
            Say(agent, task_data={"response_options": "Resuming"})
        else:
            Say(agent, task_data={"response_options": "nothing to resume"})

    def handle_otheraction(self, agent, speaker, d) -> Tuple[Optional[str], Any]:
        self.finished = True
        Say(agent, task_data={"response_options": "I don't know how to do that yet"})<|MERGE_RESOLUTION|>--- conflicted
+++ resolved
@@ -122,51 +122,10 @@
         start_time = datetime.datetime.now()
         assert self.logical_form["dialogue_type"] == "HUMAN_GIVE_COMMAND"
         try:
-<<<<<<< HEAD
-            actions = []
-            if "action" in self.logical_form:
-                actions.append(self.logical_form["action"])
-            elif "action_sequence" in self.logical_form:
-                actions = self.logical_form["action_sequence"]
-
-            if len(actions) == 0:
-                # The action dict is in an unexpected state
-                raise ErrorWithResponse(
-                    "I thought you wanted me to do something, but now I don't know what"
-                )
-            tasks_to_push = []
-            for action_def in actions:
-                action_type = action_def["action_type"]
-                # FIXME!: THIS IS A HACK to be removed by dec2021:
-                # special case to push loops into the handlers if
-                # there is only one action in the sequence but
-                # there is a control structure around the sequence:
-                if len(actions) == 1 and self.logical_form.get("remove_condition") is not None:
-                    action_def = deepcopy(action_def)
-                    action_def["remove_condition"] = deepcopy(
-                        self.logical_form.get("remove_condition")
-                    )
-                r = self.action_handlers[action_type](agent, self.speaker, action_def)
-                if len(r) == 3:
-                    task, response, dialogue_data = r
-                else:
-                    # FIXME don't use this branch, uniformize the signatures
-                    task = None
-                    response, dialogue_data = r
-                if task:
-                    tasks_to_push.append(task)
-            task_mem = None
-            if tasks_to_push:
-                T = maybe_task_list_to_control_block(tasks_to_push, agent)
-                #                task_mem = TaskNode(self.memory, tasks_to_push[0].memid)
-                task_mem = TaskNode(self.memory, T.memid)
-            if task_mem:
-                chat = self.memory.nodes["Chat"].get_most_recent_incoming_chat(self.memory)
-=======
             C = self.interpret_event(agent, self.speaker, self.logical_form)
             if C is not None:
                 chat = self.memory.get_most_recent_incoming_chat()
->>>>>>> 7490b3c5
+                chat = self.memory.nodes["Chat"].get_most_recent_incoming_chat(self.memory)
                 TripleNode.create(
                     self.memory, subj=chat.memid, pred_text="chat_effect_", obj=C.memid
                 )
