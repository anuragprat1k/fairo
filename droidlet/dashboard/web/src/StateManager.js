--- conflicted
+++ resolved
@@ -134,15 +134,11 @@
       depth: false,
       objects: false,
       pose: false,
-<<<<<<< HEAD
     }
     this.frameCount = 0
     this.categories = new Set()
     this.properties = new Set()
     this.annotationsSaved = true
-=======
-    };
->>>>>>> 57321d4b
   }
 
   setDefaultUrl() {
@@ -431,7 +427,6 @@
       let oldObj = id < this.curFeedState.objects.length;
       let newId = oldObj ? this.curFeedState.objects[id].id : null;
       let newXyz = oldObj ? this.curFeedState.objects[id].xyz : null;
-<<<<<<< HEAD
       // Get rid of masks with <3 points
       // We have this check because detector sometimes sends masks with <3 points to frontend
       let i = 0
@@ -443,11 +438,6 @@
         i++
       }
       let newMask = pointMap[id].map(mask => mask.map((pt, i) => [pt.x * scale, pt.y * scale]))
-=======
-      let newMask = pointMap[id].map((mask) =>
-        mask.map((pt, i) => [pt.x * scale, pt.y * scale])
-      );
->>>>>>> 57321d4b
       let newBbox = this.getNewBbox(newMask);
 
       newObjects.push({
@@ -460,12 +450,8 @@
         xyz: newXyz,
       });
     }
-<<<<<<< HEAD
     this.curFeedState.objects = newObjects
     this.annotationsSaved = false
-=======
-    this.curFeedState.objects = newObjects;
->>>>>>> 57321d4b
 
     this.refs.forEach((ref) => {
       if (ref instanceof LiveObjects) {
@@ -493,7 +479,6 @@
   }
 
   startLabelPropagation() {
-<<<<<<< HEAD
     // Update categories and properties
     let prevObjects = this.prevFeedState.objects.filter(o => o.type === "annotate")
     for (let i in prevObjects) {
@@ -524,20 +509,6 @@
       this.socket.emit("save_rgb_seg", saveProps)
       this.annotationsSaved = true
     }
-
-=======
-    let props = {
-      prevRgbImg: this.prevFeedState.rgbImg,
-      depth: this.curFeedState.depth,
-      prevDepth: this.prevFeedState.depth,
-      prevObjects: this.prevFeedState.objects.filter(
-        (o) => o.type === "annotate"
-      ),
-      basePose: this.curFeedState.pose,
-      prevBasePose: this.prevFeedState.pose,
-    };
-    this.socket.emit("label_propagation", props);
->>>>>>> 57321d4b
     // Reset
     this.stateProcessed.rgbImg = true;
     this.stateProcessed.depth = true;
@@ -564,14 +535,10 @@
           this.curFeedState.objects.push(res[i]);
         }
       }
-<<<<<<< HEAD
     })
     if (Object.keys(res).length > 0) {
       this.annotationsSaved = false
     }
-=======
-    });
->>>>>>> 57321d4b
   }
 
   checkRunLabelProp() {
